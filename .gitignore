--- conflicted
+++ resolved
@@ -206,11 +206,6 @@
 marimo/_lsp/
 __marimo__/
 
-<<<<<<< HEAD
-# Node.js
-=======
-# Node.js and frontend dependencies
->>>>>>> 62e1840e
 node_modules/
 npm-debug.log*
 yarn-debug.log*
@@ -218,7 +213,6 @@
 pnpm-debug.log*
 lerna-debug.log*
 
-<<<<<<< HEAD
 # Build outputs
 dist/
 out/
@@ -276,7 +270,6 @@
 *.tmp
 *.temp
 .temporary/
-=======
 # Frontend build outputs
 .vite/
 *.tsbuildinfo
@@ -312,5 +305,4 @@
 *.pem
 *.csr
 *.crt
-secrets/
->>>>>>> 62e1840e
+secrets/